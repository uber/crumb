--- conflicted
+++ resolved
@@ -166,15 +166,7 @@
 }
 ```
 
-<<<<<<< HEAD
-Now that the implementation is denoted via the `@Plugin` annotation, the next step is implementing 
-=======
-`@Plugin` is a custom annotation that the extension looks for in its `isProducerApplicable`
-check. Any custom annotation could be used. Extensions also have direct access to the
-`TypeElement`, so other signaling choices would work as well.
-
 Now that the implementation is denoted via the `@Plugin` annotation, the next step is implementing
->>>>>>> 27397276
 the `ProducerExtension` for this:
 
 ```java
